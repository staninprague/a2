--- conflicted
+++ resolved
@@ -54,11 +54,7 @@
     let client_config = ClientConfig::new(endpoint);
 
     // Connecting to APNs
-<<<<<<< HEAD
-    let client = Client::token(&mut private_key, key_id, team_id, endpoint, 443).unwrap();
-=======
     let client = Client::token(&mut private_key, key_id, team_id, client_config).unwrap();
->>>>>>> b0eb7d5c
 
     let options = NotificationOptions {
         apns_topic: topic.as_deref(),
