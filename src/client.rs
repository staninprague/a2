//! The client module for sending requests and parsing responses
//!
//!

use crate::error::Error;
use crate::error::Error::ResponseError;
use crate::signer::Signer;
use tokio::time::timeout;

use crate::request::payload::PayloadLike;
use crate::response::Response;
use http::header::{AUTHORIZATION, CONTENT_LENGTH, CONTENT_TYPE};
use http_body_util::combinators::BoxBody;
use http_body_util::{BodyExt, Full};
use hyper::body::Bytes;
use hyper::{self, StatusCode};
use hyper_rustls::{ConfigBuilderExt, HttpsConnector, HttpsConnectorBuilder};
use hyper_util::client::legacy::connect::HttpConnector;
use hyper_util::client::legacy::Client as HttpClient;
use hyper_util::rt::TokioExecutor;
use std::convert::Infallible;
use std::io::Read;
use std::time::Duration;
use std::{fmt, io};

const DEFAULT_REQUEST_TIMEOUT_SECS: u64 = 20;

type HyperConnector = HttpsConnector<HttpConnector>;

/// The APNs service endpoint to connect.
#[derive(Debug, Clone)]
pub enum Endpoint {
    /// The production environment (api.push.apple.com)
    Production,
    /// The sandbox/test environment (api.sandbox.push.apple.com)
    Sandbox,
}

impl fmt::Display for Endpoint {
    fn fmt(&self, f: &mut fmt::Formatter<'_>) -> fmt::Result {
        let host = match self {
            Endpoint::Production => "api.push.apple.com",
            Endpoint::Sandbox => "api.sandbox.push.apple.com",
        };

        write!(f, "{}", host)
    }
}

/// Handles requests to and responses from Apple Push Notification service.
/// Connects using a given connector. Handles the needed authentication and
/// maps responses.
///
/// The `send` method returns a future, which is successful when APNs receives
/// the notification and responds with a status OK. In any other case the future
/// fails. If APNs gives a reason for the failure, the returned `Err`
/// holds the response for handling.
#[derive(Debug, Clone)]
pub struct Client {
<<<<<<< HEAD
    endpoint: Endpoint,
    port: i16,
=======
    options: ConnectionOptions,
    http_client: HttpClient<HyperConnector, BoxBody<Bytes, Infallible>>,
}

#[derive(Debug, Clone)]
/// The default implementation uses [`Endpoint::Production`] and can be created
/// trough calling [`ClientConfig::default`].
pub struct ClientConfig {
    /// The endpoint where the requests are sent to
    pub endpoint: Endpoint,
    /// The timeout of the HTTP requests
    pub request_timeout_secs: Option<u64>,
    /// The timeout for idle sockets being kept alive
    pub pool_idle_timeout_secs: Option<u64>,
}

impl Default for ClientConfig {
    fn default() -> Self {
        Self {
            endpoint: Endpoint::Production,
            request_timeout_secs: Some(DEFAULT_REQUEST_TIMEOUT_SECS),
            pool_idle_timeout_secs: Some(600),
        }
    }
}

impl ClientConfig {
    pub fn new(endpoint: Endpoint) -> Self {
        ClientConfig {
            endpoint,
            ..Default::default()
        }
    }
}

#[derive(Debug, Clone)]
struct ClientBuilder {
    config: ClientConfig,
>>>>>>> b0eb7d5c
    signer: Option<Signer>,
    connector: Option<HyperConnector>,
}

<<<<<<< HEAD
impl Client {
    fn new(connector: AlpnConnector, signer: Option<Signer>, endpoint: Endpoint, port: i16) -> Client {
        let mut builder = HttpClient::builder();
        builder.pool_idle_timeout(Some(Duration::from_secs(600)));
        builder.http2_only(true);
=======
impl Default for ClientBuilder {
    fn default() -> Self {
        Self {
            config: Default::default(),
            signer: None,
            connector: Some(default_connector()),
        }
    }
}
>>>>>>> b0eb7d5c

impl ClientBuilder {
    fn connector(mut self, connector: HyperConnector) -> Self {
        self.connector = Some(connector);
        self
    }

    fn signer(mut self, signer: Signer) -> Self {
        self.signer = Some(signer);
        self
    }

    fn config(mut self, config: ClientConfig) -> Self {
        self.config = config;
        self
    }

    fn build(self) -> Client {
        let ClientBuilder {
            config:
                ClientConfig {
                    endpoint,
                    request_timeout_secs,
                    pool_idle_timeout_secs,
                },
            signer,
            connector,
        } = self;
        let http_client = HttpClient::builder(TokioExecutor::new())
            .pool_idle_timeout(pool_idle_timeout_secs.map(Duration::from_secs))
            .http2_only(true)
            .build(connector.unwrap_or_else(default_connector));

        Client {
            http_client,
            options: ConnectionOptions::new(endpoint, signer, request_timeout_secs),
        }
    }
}

#[derive(Debug, Clone)]
struct ConnectionOptions {
    endpoint: Endpoint,
    request_timeout: Duration,
    signer: Option<Signer>,
}

impl ConnectionOptions {
    fn new(endpoint: Endpoint, signer: Option<Signer>, request_timeout_secs: Option<u64>) -> Self {
        let request_timeout = Duration::from_secs(request_timeout_secs.unwrap_or(DEFAULT_REQUEST_TIMEOUT_SECS));
        Self {
            endpoint,
<<<<<<< HEAD
            port,
=======
            request_timeout,
            signer,
>>>>>>> b0eb7d5c
        }
    }
}

impl Client {
    /// Creates a builder for the [`Client`] that uses the default connector and
    /// [`Endpoint::Production`]
    fn builder() -> ClientBuilder {
        ClientBuilder::default()
    }

    /// Create a connection to APNs using the provider client certificate which
    /// you obtain from your [Apple developer
    /// account](https://developer.apple.com/account/).
<<<<<<< HEAD
    pub fn certificate<R>(certificate: &mut R, password: &str, endpoint: Endpoint, port: i16) -> Result<Client, Error>
=======
    ///
    /// Only works with the `openssl` feature.
    #[cfg(feature = "openssl")]
    pub fn certificate<R>(certificate: &mut R, password: &str, config: ClientConfig) -> Result<Client, Error>
>>>>>>> b0eb7d5c
    where
        R: Read,
    {
        let mut cert_der: Vec<u8> = Vec::new();
        certificate.read_to_end(&mut cert_der)?;

        let pkcs = openssl::pkcs12::Pkcs12::from_der(&cert_der)?.parse2(password)?;
        let Some((cert, pkey)) = pkcs.cert.zip(pkcs.pkey) else {
            return Err(Error::InvalidCertificate);
        };
        let connector = client_cert_connector(&cert.to_pem()?, &pkey.private_key_to_pem_pkcs8()?)?;

        Ok(Self::builder().connector(connector).config(config).build())
    }

    /// Create a connection to APNs using the raw PEM-formatted certificate and
    /// key, extracted from the provider client certificate you obtain from your
    /// [Apple developer account](https://developer.apple.com/account/)
    pub fn certificate_parts(cert_pem: &[u8], key_pem: &[u8], config: ClientConfig) -> Result<Client, Error> {
        let connector = client_cert_connector(cert_pem, key_pem)?;

<<<<<<< HEAD
        Ok(Self::new(connector, None, endpoint, port))
=======
        Ok(Self::builder().config(config).connector(connector).build())
>>>>>>> b0eb7d5c
    }

    /// Create a connection to APNs using system certificates, signing every
    /// request with a signature using a private key, key id and team id
    /// provisioned from your [Apple developer
    /// account](https://developer.apple.com/account/).
<<<<<<< HEAD
    pub fn token<S, T, R>(pkcs8_pem: R, key_id: S, team_id: T, endpoint: Endpoint, port: i16) -> Result<Client, Error>
=======
    pub fn token<S, T, R>(pkcs8_pem: R, key_id: S, team_id: T, config: ClientConfig) -> Result<Client, Error>
>>>>>>> b0eb7d5c
    where
        S: Into<String>,
        T: Into<String>,
        R: Read,
    {
        let signature_ttl = Duration::from_secs(60 * 55);
        let signer = Signer::new(pkcs8_pem, key_id, team_id, signature_ttl)?;

<<<<<<< HEAD
        Ok(Self::new(connector, Some(signer), endpoint, port))
=======
        Ok(Self::builder().config(config).signer(signer).build())
>>>>>>> b0eb7d5c
    }

    /// Send a notification payload.
    ///
    /// See [ErrorReason](enum.ErrorReason.html) for possible errors.
    #[cfg_attr(feature = "tracing", ::tracing::instrument)]
    pub async fn send<T: PayloadLike>(&self, payload: T) -> Result<Response, Error> {
        let request = self.build_request(payload)?;
        let requesting = self.http_client.request(request);

        let Ok(response_result) = timeout(self.options.request_timeout, requesting).await else {
            return Err(Error::RequestTimeout(self.options.request_timeout.as_secs()));
        };

        let response = response_result?;

        let apns_id = response
            .headers()
            .get("apns-id")
            .and_then(|s| s.to_str().ok())
            .map(String::from);

        match response.status() {
            StatusCode::OK => Ok(Response {
                apns_id,
                error: None,
                code: response.status().as_u16(),
            }),
            status => {
                let body = response.into_body().collect().await?;

                Err(ResponseError(Response {
                    apns_id,
                    error: serde_json::from_slice(&body.to_bytes()).ok(),
                    code: status.as_u16(),
                }))
            }
        }
    }

<<<<<<< HEAD
    fn build_request(&self, payload: Payload<'_>) -> hyper::Request<Body> {
        let path = format!(
            "https://{}:{}/3/device/{}",
            self.endpoint, self.port, payload.device_token
=======
    fn build_request<T: PayloadLike>(&self, payload: T) -> Result<hyper::Request<BoxBody<Bytes, Infallible>>, Error> {
        let path = format!(
            "https://{}/3/device/{}",
            self.options.endpoint,
            payload.get_device_token()
>>>>>>> b0eb7d5c
        );

        let mut builder = hyper::Request::builder()
            .uri(&path)
            .method("POST")
            .header(CONTENT_TYPE, "application/json");

        let options = payload.get_options();
        if let Some(ref apns_priority) = options.apns_priority {
            builder = builder.header("apns-priority", apns_priority.to_string().as_bytes());
        }
        if let Some(apns_id) = options.apns_id {
            builder = builder.header("apns-id", apns_id.as_bytes());
        }
        if let Some(apns_push_type) = options.apns_push_type.as_ref() {
            builder = builder.header("apns-push-type", apns_push_type.to_string().as_bytes());
        }
        if let Some(ref apns_expiration) = options.apns_expiration {
            builder = builder.header("apns-expiration", apns_expiration.to_string().as_bytes());
        }
        if let Some(ref apns_collapse_id) = options.apns_collapse_id {
            builder = builder.header("apns-collapse-id", apns_collapse_id.value.as_bytes());
        }
        if let Some(apns_topic) = options.apns_topic {
            builder = builder.header("apns-topic", apns_topic.as_bytes());
        }
        if let Some(ref signer) = self.options.signer {
            let auth = signer.with_signature(|signature| format!("Bearer {}", signature))?;

            builder = builder.header(AUTHORIZATION, auth.as_bytes());
        }

        let payload_json = payload.to_json_string()?;
        builder = builder.header(CONTENT_LENGTH, format!("{}", payload_json.len()).as_bytes());

        let request_body = Full::from(payload_json.into_bytes()).boxed();
        builder.body(request_body).map_err(Error::BuildRequestError)
    }
}

fn default_connector() -> HyperConnector {
    HttpsConnectorBuilder::new()
        .with_webpki_roots()
        .https_only()
        .enable_http2()
        .build()
}

fn client_cert_connector(mut cert_pem: &[u8], mut key_pem: &[u8]) -> Result<HyperConnector, Error> {
    let private_key_error = || io::Error::new(io::ErrorKind::InvalidData, "private key");

    let key = rustls_pemfile::pkcs8_private_keys(&mut key_pem)
        .next()
        .ok_or_else(private_key_error)?
        .map_err(|_| private_key_error())?;

    let cert_chain: Result<Vec<_>, _> = rustls_pemfile::certs(&mut cert_pem).collect();
    let cert_chain = cert_chain.map_err(|_| private_key_error())?;

    let config = rustls::client::ClientConfig::builder()
        .with_webpki_roots()
        .with_client_auth_cert(cert_chain, key.into())?;

    Ok(HttpsConnectorBuilder::new()
        .with_tls_config(config)
        .https_only()
        .enable_http2()
        .build())
}

#[cfg(test)]
mod tests {
    use super::*;
    use crate::request::notification::DefaultNotificationBuilder;
    use crate::request::notification::NotificationBuilder;
    use crate::request::notification::{CollapseId, NotificationOptions, Priority};
    use crate::signer::Signer;
    use crate::PushType;
    use http::header::{AUTHORIZATION, CONTENT_LENGTH, CONTENT_TYPE};
    use hyper::Method;

    const PRIVATE_KEY: &str = "-----BEGIN PRIVATE KEY-----
MIGHAgEAMBMGByqGSM49AgEGCCqGSM49AwEHBG0wawIBAQQg8g/n6j9roKvnUkwu
lCEIvbDqlUhA5FOzcakkG90E8L+hRANCAATKS2ZExEybUvchRDuKBftotMwVEus3
jDwmlD1Gg0yJt1e38djFwsxsfr5q2hv0Rj9fTEqAPr8H7mGm0wKxZ7iQ
-----END PRIVATE KEY-----";

    #[test]
    fn test_production_request_uri() {
        let builder = DefaultNotificationBuilder::new();
        let payload = builder.build("a_test_id", Default::default());
<<<<<<< HEAD
        let client = Client::new(AlpnConnector::new(), None, Endpoint::Production, 443);
        let request = client.build_request(payload);
=======
        let client = Client::builder().build();
        let request = client.build_request(payload).unwrap();
>>>>>>> b0eb7d5c
        let uri = format!("{}", request.uri());

        assert_eq!("https://api.push.apple.com:443/3/device/a_test_id", &uri);
    }

    #[test]
    fn test_sandbox_request_uri() {
        let builder = DefaultNotificationBuilder::new();
        let payload = builder.build("a_test_id", Default::default());
<<<<<<< HEAD
        let client = Client::new(AlpnConnector::new(), None, Endpoint::Sandbox, 443);
        let request = client.build_request(payload);
=======
        let client = Client::builder()
            .config(ClientConfig {
                endpoint: Endpoint::Sandbox,
                ..Default::default()
            })
            .build();
        let request = client.build_request(payload).unwrap();
>>>>>>> b0eb7d5c
        let uri = format!("{}", request.uri());

        assert_eq!("https://api.sandbox.push.apple.com:443/3/device/a_test_id", &uri);
    }

    #[test]
    fn test_request_method() {
        let builder = DefaultNotificationBuilder::new();
        let payload = builder.build("a_test_id", Default::default());
<<<<<<< HEAD
        let client = Client::new(AlpnConnector::new(), None, Endpoint::Production, 443);
        let request = client.build_request(payload);
=======
        let client = Client::builder().build();
        let request = client.build_request(payload).unwrap();
>>>>>>> b0eb7d5c

        assert_eq!(&Method::POST, request.method());
    }

    #[test]
    fn test_request_invalid() {
        let builder = DefaultNotificationBuilder::new();
        let payload = builder.build("\r\n", Default::default());
        let client = Client::builder().build();
        let request = client.build_request(payload);

        assert!(matches!(request, Err(Error::BuildRequestError(_))));
    }

    #[test]
    fn test_request_content_type() {
        let builder = DefaultNotificationBuilder::new();
        let payload = builder.build("a_test_id", Default::default());
<<<<<<< HEAD
        let client = Client::new(AlpnConnector::new(), None, Endpoint::Production, 443);
        let request = client.build_request(payload);
=======
        let client = Client::builder().build();
        let request = client.build_request(payload).unwrap();
>>>>>>> b0eb7d5c

        assert_eq!("application/json", request.headers().get(CONTENT_TYPE).unwrap());
    }

    #[test]
    fn test_request_content_length() {
        let builder = DefaultNotificationBuilder::new();
        let payload = builder.build("a_test_id", Default::default());
<<<<<<< HEAD
        let client = Client::new(AlpnConnector::new(), None, Endpoint::Production, 443);
        let request = client.build_request(payload.clone());
=======
        let client = Client::builder().build();
        let request = client.build_request(payload.clone()).unwrap();
>>>>>>> b0eb7d5c
        let payload_json = payload.to_json_string().unwrap();
        let content_length = request.headers().get(CONTENT_LENGTH).unwrap().to_str().unwrap();

        assert_eq!(&format!("{}", payload_json.len()), content_length);
    }

    #[test]
    fn test_request_authorization_with_no_signer() {
        let builder = DefaultNotificationBuilder::new();
        let payload = builder.build("a_test_id", Default::default());
<<<<<<< HEAD
        let client = Client::new(AlpnConnector::new(), None, Endpoint::Production, 434);
        let request = client.build_request(payload);
=======
        let client = Client::builder().build();
        let request = client.build_request(payload).unwrap();
>>>>>>> b0eb7d5c

        assert_eq!(None, request.headers().get(AUTHORIZATION));
    }

    #[test]
    fn test_request_authorization_with_a_signer() {
        let signer = Signer::new(
            PRIVATE_KEY.as_bytes(),
            "89AFRD1X22",
            "ASDFQWERTY",
            Duration::from_secs(100),
        )
        .unwrap();

        let builder = DefaultNotificationBuilder::new();
        let payload = builder.build("a_test_id", Default::default());
<<<<<<< HEAD
        let client = Client::new(AlpnConnector::new(), Some(signer), Endpoint::Production, 443);
        let request = client.build_request(payload);
=======
        let client = Client::builder().signer(signer).build();
        let request = client.build_request(payload).unwrap();
>>>>>>> b0eb7d5c

        assert_ne!(None, request.headers().get(AUTHORIZATION));
    }

    #[test]
    fn test_request_with_background_type() {
        let builder = DefaultNotificationBuilder::new();
        let options = NotificationOptions {
            apns_push_type: Some(PushType::Background),
            ..Default::default()
        };
        let payload = builder.build("a_test_id", options);
        let client = Client::builder().build();
        let request = client.build_request(payload).unwrap();
        let apns_push_type = request.headers().get("apns-push-type").unwrap();

        assert_eq!("background", apns_push_type);
    }

    #[test]
    fn test_request_with_default_priority() {
        let builder = DefaultNotificationBuilder::new();
        let payload = builder.build("a_test_id", Default::default());
<<<<<<< HEAD
        let client = Client::new(AlpnConnector::new(), None, Endpoint::Production, 443);
        let request = client.build_request(payload);
=======
        let client = Client::builder().build();
        let request = client.build_request(payload).unwrap();
>>>>>>> b0eb7d5c
        let apns_priority = request.headers().get("apns-priority");

        assert_eq!(None, apns_priority);
    }

    #[test]
    fn test_request_with_normal_priority() {
        let builder = DefaultNotificationBuilder::new();

        let payload = builder.build(
            "a_test_id",
            NotificationOptions {
                apns_priority: Some(Priority::Normal),
                ..Default::default()
            },
        );

<<<<<<< HEAD
        let client = Client::new(AlpnConnector::new(), None, Endpoint::Production, 443);
        let request = client.build_request(payload);
=======
        let client = Client::builder().build();
        let request = client.build_request(payload).unwrap();
>>>>>>> b0eb7d5c
        let apns_priority = request.headers().get("apns-priority").unwrap();

        assert_eq!("5", apns_priority);
    }

    #[test]
    fn test_request_with_high_priority() {
        let builder = DefaultNotificationBuilder::new();

        let payload = builder.build(
            "a_test_id",
            NotificationOptions {
                apns_priority: Some(Priority::High),
                ..Default::default()
            },
        );

<<<<<<< HEAD
        let client = Client::new(AlpnConnector::new(), None, Endpoint::Production, 443);
        let request = client.build_request(payload);
=======
        let client = Client::builder().build();
        let request = client.build_request(payload).unwrap();
>>>>>>> b0eb7d5c
        let apns_priority = request.headers().get("apns-priority").unwrap();

        assert_eq!("10", apns_priority);
    }

    #[test]
    fn test_request_with_default_apns_id() {
        let builder = DefaultNotificationBuilder::new();

        let payload = builder.build("a_test_id", Default::default());

<<<<<<< HEAD
        let client = Client::new(AlpnConnector::new(), None, Endpoint::Production, 443);
        let request = client.build_request(payload);
=======
        let client = Client::builder().build();
        let request = client.build_request(payload).unwrap();
>>>>>>> b0eb7d5c
        let apns_id = request.headers().get("apns-id");

        assert_eq!(None, apns_id);
    }

    #[test]
    fn test_request_with_an_apns_id() {
        let builder = DefaultNotificationBuilder::new();

        let payload = builder.build(
            "a_test_id",
            NotificationOptions {
                apns_id: Some("a-test-apns-id"),
                ..Default::default()
            },
        );

<<<<<<< HEAD
        let client = Client::new(AlpnConnector::new(), None, Endpoint::Production, 443);
        let request = client.build_request(payload);
=======
        let client = Client::builder().build();
        let request = client.build_request(payload).unwrap();
>>>>>>> b0eb7d5c
        let apns_id = request.headers().get("apns-id").unwrap();

        assert_eq!("a-test-apns-id", apns_id);
    }

    #[test]
    fn test_request_with_default_apns_expiration() {
        let builder = DefaultNotificationBuilder::new();

        let payload = builder.build("a_test_id", Default::default());

<<<<<<< HEAD
        let client = Client::new(AlpnConnector::new(), None, Endpoint::Production, 443);
        let request = client.build_request(payload);
=======
        let client = Client::builder().build();
        let request = client.build_request(payload).unwrap();
>>>>>>> b0eb7d5c
        let apns_expiration = request.headers().get("apns-expiration");

        assert_eq!(None, apns_expiration);
    }

    #[test]
    fn test_request_with_an_apns_expiration() {
        let builder = DefaultNotificationBuilder::new();

        let payload = builder.build(
            "a_test_id",
            NotificationOptions {
                apns_expiration: Some(420),
                ..Default::default()
            },
        );

<<<<<<< HEAD
        let client = Client::new(AlpnConnector::new(), None, Endpoint::Production, 443);
        let request = client.build_request(payload);
=======
        let client = Client::builder().build();
        let request = client.build_request(payload).unwrap();
>>>>>>> b0eb7d5c
        let apns_expiration = request.headers().get("apns-expiration").unwrap();

        assert_eq!("420", apns_expiration);
    }

    #[test]
    fn test_request_with_default_apns_collapse_id() {
        let builder = DefaultNotificationBuilder::new();

        let payload = builder.build("a_test_id", Default::default());

<<<<<<< HEAD
        let client = Client::new(AlpnConnector::new(), None, Endpoint::Production, 443);
        let request = client.build_request(payload);
=======
        let client = Client::builder().build();
        let request = client.build_request(payload).unwrap();
>>>>>>> b0eb7d5c
        let apns_collapse_id = request.headers().get("apns-collapse-id");

        assert_eq!(None, apns_collapse_id);
    }

    #[test]
    fn test_request_with_an_apns_collapse_id() {
        let builder = DefaultNotificationBuilder::new();

        let payload = builder.build(
            "a_test_id",
            NotificationOptions {
                apns_collapse_id: Some(CollapseId::new("a_collapse_id").unwrap()),
                ..Default::default()
            },
        );

<<<<<<< HEAD
        let client = Client::new(AlpnConnector::new(), None, Endpoint::Production, 443);
        let request = client.build_request(payload);
=======
        let client = Client::builder().build();
        let request = client.build_request(payload).unwrap();
>>>>>>> b0eb7d5c
        let apns_collapse_id = request.headers().get("apns-collapse-id").unwrap();

        assert_eq!("a_collapse_id", apns_collapse_id);
    }

    #[test]
    fn test_request_with_default_apns_topic() {
        let builder = DefaultNotificationBuilder::new();

        let payload = builder.build("a_test_id", Default::default());

<<<<<<< HEAD
        let client = Client::new(AlpnConnector::new(), None, Endpoint::Production, 443);
        let request = client.build_request(payload);
=======
        let client = Client::builder().build();
        let request = client.build_request(payload).unwrap();
>>>>>>> b0eb7d5c
        let apns_topic = request.headers().get("apns-topic");

        assert_eq!(None, apns_topic);
    }

    #[test]
    fn test_request_with_an_apns_topic() {
        let builder = DefaultNotificationBuilder::new();

        let payload = builder.build(
            "a_test_id",
            NotificationOptions {
                apns_topic: Some("a_topic"),
                ..Default::default()
            },
        );

<<<<<<< HEAD
        let client = Client::new(AlpnConnector::new(), None, Endpoint::Production, 443);
        let request = client.build_request(payload);
=======
        let client = Client::builder().build();
        let request = client.build_request(payload).unwrap();
>>>>>>> b0eb7d5c
        let apns_topic = request.headers().get("apns-topic").unwrap();

        assert_eq!("a_topic", apns_topic);
    }

    #[tokio::test]
    async fn test_request_body() {
        let builder = DefaultNotificationBuilder::new();
        let payload = builder.build("a_test_id", Default::default());
<<<<<<< HEAD
        let client = Client::new(AlpnConnector::new(), None, Endpoint::Production, 443);
        let request = client.build_request(payload.clone());
=======
        let client = Client::builder().build();
        let request = client.build_request(payload.clone()).unwrap();
>>>>>>> b0eb7d5c

        let body = request.into_body().collect().await.unwrap().to_bytes();
        let body_str = String::from_utf8(body.to_vec()).unwrap();

        assert_eq!(payload.to_json_string().unwrap(), body_str,);
    }

    #[tokio::test]
    /// Try to create a test client using the unencrypted key & cert provided.
    /// These are test values that do not work with Apple, but mimic the sort
    /// of values you should get from the Apple Developer Console.
    async fn test_cert_parts() -> Result<(), Error> {
        let key: Vec<u8> = include_str!("../test_cert/test.key").bytes().collect();
        let cert: Vec<u8> = include_str!("../test_cert/test.crt").bytes().collect();

        let c = Client::certificate_parts(&cert, &key, ClientConfig::default())?;
        assert!(c.options.signer.is_none());
        Ok(())
    }
}<|MERGE_RESOLUTION|>--- conflicted
+++ resolved
@@ -57,10 +57,6 @@
 /// holds the response for handling.
 #[derive(Debug, Clone)]
 pub struct Client {
-<<<<<<< HEAD
-    endpoint: Endpoint,
-    port: i16,
-=======
     options: ConnectionOptions,
     http_client: HttpClient<HyperConnector, BoxBody<Bytes, Infallible>>,
 }
@@ -99,18 +95,10 @@
 #[derive(Debug, Clone)]
 struct ClientBuilder {
     config: ClientConfig,
->>>>>>> b0eb7d5c
     signer: Option<Signer>,
     connector: Option<HyperConnector>,
 }
 
-<<<<<<< HEAD
-impl Client {
-    fn new(connector: AlpnConnector, signer: Option<Signer>, endpoint: Endpoint, port: i16) -> Client {
-        let mut builder = HttpClient::builder();
-        builder.pool_idle_timeout(Some(Duration::from_secs(600)));
-        builder.http2_only(true);
-=======
 impl Default for ClientBuilder {
     fn default() -> Self {
         Self {
@@ -120,7 +108,6 @@
         }
     }
 }
->>>>>>> b0eb7d5c
 
 impl ClientBuilder {
     fn connector(mut self, connector: HyperConnector) -> Self {
@@ -173,12 +160,8 @@
         let request_timeout = Duration::from_secs(request_timeout_secs.unwrap_or(DEFAULT_REQUEST_TIMEOUT_SECS));
         Self {
             endpoint,
-<<<<<<< HEAD
-            port,
-=======
             request_timeout,
             signer,
->>>>>>> b0eb7d5c
         }
     }
 }
@@ -193,14 +176,10 @@
     /// Create a connection to APNs using the provider client certificate which
     /// you obtain from your [Apple developer
     /// account](https://developer.apple.com/account/).
-<<<<<<< HEAD
-    pub fn certificate<R>(certificate: &mut R, password: &str, endpoint: Endpoint, port: i16) -> Result<Client, Error>
-=======
     ///
     /// Only works with the `openssl` feature.
     #[cfg(feature = "openssl")]
     pub fn certificate<R>(certificate: &mut R, password: &str, config: ClientConfig) -> Result<Client, Error>
->>>>>>> b0eb7d5c
     where
         R: Read,
     {
@@ -222,22 +201,14 @@
     pub fn certificate_parts(cert_pem: &[u8], key_pem: &[u8], config: ClientConfig) -> Result<Client, Error> {
         let connector = client_cert_connector(cert_pem, key_pem)?;
 
-<<<<<<< HEAD
-        Ok(Self::new(connector, None, endpoint, port))
-=======
         Ok(Self::builder().config(config).connector(connector).build())
->>>>>>> b0eb7d5c
     }
 
     /// Create a connection to APNs using system certificates, signing every
     /// request with a signature using a private key, key id and team id
     /// provisioned from your [Apple developer
     /// account](https://developer.apple.com/account/).
-<<<<<<< HEAD
-    pub fn token<S, T, R>(pkcs8_pem: R, key_id: S, team_id: T, endpoint: Endpoint, port: i16) -> Result<Client, Error>
-=======
     pub fn token<S, T, R>(pkcs8_pem: R, key_id: S, team_id: T, config: ClientConfig) -> Result<Client, Error>
->>>>>>> b0eb7d5c
     where
         S: Into<String>,
         T: Into<String>,
@@ -246,11 +217,7 @@
         let signature_ttl = Duration::from_secs(60 * 55);
         let signer = Signer::new(pkcs8_pem, key_id, team_id, signature_ttl)?;
 
-<<<<<<< HEAD
-        Ok(Self::new(connector, Some(signer), endpoint, port))
-=======
         Ok(Self::builder().config(config).signer(signer).build())
->>>>>>> b0eb7d5c
     }
 
     /// Send a notification payload.
@@ -291,18 +258,11 @@
         }
     }
 
-<<<<<<< HEAD
-    fn build_request(&self, payload: Payload<'_>) -> hyper::Request<Body> {
-        let path = format!(
-            "https://{}:{}/3/device/{}",
-            self.endpoint, self.port, payload.device_token
-=======
     fn build_request<T: PayloadLike>(&self, payload: T) -> Result<hyper::Request<BoxBody<Bytes, Infallible>>, Error> {
         let path = format!(
             "https://{}/3/device/{}",
             self.options.endpoint,
             payload.get_device_token()
->>>>>>> b0eb7d5c
         );
 
         let mut builder = hyper::Request::builder()
@@ -394,13 +354,8 @@
     fn test_production_request_uri() {
         let builder = DefaultNotificationBuilder::new();
         let payload = builder.build("a_test_id", Default::default());
-<<<<<<< HEAD
-        let client = Client::new(AlpnConnector::new(), None, Endpoint::Production, 443);
-        let request = client.build_request(payload);
-=======
-        let client = Client::builder().build();
-        let request = client.build_request(payload).unwrap();
->>>>>>> b0eb7d5c
+        let client = Client::builder().build();
+        let request = client.build_request(payload).unwrap();
         let uri = format!("{}", request.uri());
 
         assert_eq!("https://api.push.apple.com:443/3/device/a_test_id", &uri);
@@ -410,10 +365,6 @@
     fn test_sandbox_request_uri() {
         let builder = DefaultNotificationBuilder::new();
         let payload = builder.build("a_test_id", Default::default());
-<<<<<<< HEAD
-        let client = Client::new(AlpnConnector::new(), None, Endpoint::Sandbox, 443);
-        let request = client.build_request(payload);
-=======
         let client = Client::builder()
             .config(ClientConfig {
                 endpoint: Endpoint::Sandbox,
@@ -421,7 +372,6 @@
             })
             .build();
         let request = client.build_request(payload).unwrap();
->>>>>>> b0eb7d5c
         let uri = format!("{}", request.uri());
 
         assert_eq!("https://api.sandbox.push.apple.com:443/3/device/a_test_id", &uri);
@@ -431,23 +381,18 @@
     fn test_request_method() {
         let builder = DefaultNotificationBuilder::new();
         let payload = builder.build("a_test_id", Default::default());
-<<<<<<< HEAD
-        let client = Client::new(AlpnConnector::new(), None, Endpoint::Production, 443);
+        let client = Client::builder().build();
+        let request = client.build_request(payload).unwrap();
+
+        assert_eq!(&Method::POST, request.method());
+    }
+
+    #[test]
+    fn test_request_invalid() {
+        let builder = DefaultNotificationBuilder::new();
+        let payload = builder.build("\r\n", Default::default());
+        let client = Client::builder().build();
         let request = client.build_request(payload);
-=======
-        let client = Client::builder().build();
-        let request = client.build_request(payload).unwrap();
->>>>>>> b0eb7d5c
-
-        assert_eq!(&Method::POST, request.method());
-    }
-
-    #[test]
-    fn test_request_invalid() {
-        let builder = DefaultNotificationBuilder::new();
-        let payload = builder.build("\r\n", Default::default());
-        let client = Client::builder().build();
-        let request = client.build_request(payload);
 
         assert!(matches!(request, Err(Error::BuildRequestError(_))));
     }
@@ -456,13 +401,8 @@
     fn test_request_content_type() {
         let builder = DefaultNotificationBuilder::new();
         let payload = builder.build("a_test_id", Default::default());
-<<<<<<< HEAD
-        let client = Client::new(AlpnConnector::new(), None, Endpoint::Production, 443);
-        let request = client.build_request(payload);
-=======
-        let client = Client::builder().build();
-        let request = client.build_request(payload).unwrap();
->>>>>>> b0eb7d5c
+        let client = Client::builder().build();
+        let request = client.build_request(payload).unwrap();
 
         assert_eq!("application/json", request.headers().get(CONTENT_TYPE).unwrap());
     }
@@ -471,13 +411,8 @@
     fn test_request_content_length() {
         let builder = DefaultNotificationBuilder::new();
         let payload = builder.build("a_test_id", Default::default());
-<<<<<<< HEAD
-        let client = Client::new(AlpnConnector::new(), None, Endpoint::Production, 443);
-        let request = client.build_request(payload.clone());
-=======
         let client = Client::builder().build();
         let request = client.build_request(payload.clone()).unwrap();
->>>>>>> b0eb7d5c
         let payload_json = payload.to_json_string().unwrap();
         let content_length = request.headers().get(CONTENT_LENGTH).unwrap().to_str().unwrap();
 
@@ -488,13 +423,8 @@
     fn test_request_authorization_with_no_signer() {
         let builder = DefaultNotificationBuilder::new();
         let payload = builder.build("a_test_id", Default::default());
-<<<<<<< HEAD
-        let client = Client::new(AlpnConnector::new(), None, Endpoint::Production, 434);
-        let request = client.build_request(payload);
-=======
-        let client = Client::builder().build();
-        let request = client.build_request(payload).unwrap();
->>>>>>> b0eb7d5c
+        let client = Client::builder().build();
+        let request = client.build_request(payload).unwrap();
 
         assert_eq!(None, request.headers().get(AUTHORIZATION));
     }
@@ -511,13 +441,8 @@
 
         let builder = DefaultNotificationBuilder::new();
         let payload = builder.build("a_test_id", Default::default());
-<<<<<<< HEAD
-        let client = Client::new(AlpnConnector::new(), Some(signer), Endpoint::Production, 443);
-        let request = client.build_request(payload);
-=======
         let client = Client::builder().signer(signer).build();
         let request = client.build_request(payload).unwrap();
->>>>>>> b0eb7d5c
 
         assert_ne!(None, request.headers().get(AUTHORIZATION));
     }
@@ -541,13 +466,8 @@
     fn test_request_with_default_priority() {
         let builder = DefaultNotificationBuilder::new();
         let payload = builder.build("a_test_id", Default::default());
-<<<<<<< HEAD
-        let client = Client::new(AlpnConnector::new(), None, Endpoint::Production, 443);
-        let request = client.build_request(payload);
-=======
-        let client = Client::builder().build();
-        let request = client.build_request(payload).unwrap();
->>>>>>> b0eb7d5c
+        let client = Client::builder().build();
+        let request = client.build_request(payload).unwrap();
         let apns_priority = request.headers().get("apns-priority");
 
         assert_eq!(None, apns_priority);
@@ -565,13 +485,8 @@
             },
         );
 
-<<<<<<< HEAD
-        let client = Client::new(AlpnConnector::new(), None, Endpoint::Production, 443);
-        let request = client.build_request(payload);
-=======
-        let client = Client::builder().build();
-        let request = client.build_request(payload).unwrap();
->>>>>>> b0eb7d5c
+        let client = Client::builder().build();
+        let request = client.build_request(payload).unwrap();
         let apns_priority = request.headers().get("apns-priority").unwrap();
 
         assert_eq!("5", apns_priority);
@@ -589,13 +504,8 @@
             },
         );
 
-<<<<<<< HEAD
-        let client = Client::new(AlpnConnector::new(), None, Endpoint::Production, 443);
-        let request = client.build_request(payload);
-=======
-        let client = Client::builder().build();
-        let request = client.build_request(payload).unwrap();
->>>>>>> b0eb7d5c
+        let client = Client::builder().build();
+        let request = client.build_request(payload).unwrap();
         let apns_priority = request.headers().get("apns-priority").unwrap();
 
         assert_eq!("10", apns_priority);
@@ -607,13 +517,8 @@
 
         let payload = builder.build("a_test_id", Default::default());
 
-<<<<<<< HEAD
-        let client = Client::new(AlpnConnector::new(), None, Endpoint::Production, 443);
-        let request = client.build_request(payload);
-=======
-        let client = Client::builder().build();
-        let request = client.build_request(payload).unwrap();
->>>>>>> b0eb7d5c
+        let client = Client::builder().build();
+        let request = client.build_request(payload).unwrap();
         let apns_id = request.headers().get("apns-id");
 
         assert_eq!(None, apns_id);
@@ -631,13 +536,8 @@
             },
         );
 
-<<<<<<< HEAD
-        let client = Client::new(AlpnConnector::new(), None, Endpoint::Production, 443);
-        let request = client.build_request(payload);
-=======
-        let client = Client::builder().build();
-        let request = client.build_request(payload).unwrap();
->>>>>>> b0eb7d5c
+        let client = Client::builder().build();
+        let request = client.build_request(payload).unwrap();
         let apns_id = request.headers().get("apns-id").unwrap();
 
         assert_eq!("a-test-apns-id", apns_id);
@@ -649,13 +549,8 @@
 
         let payload = builder.build("a_test_id", Default::default());
 
-<<<<<<< HEAD
-        let client = Client::new(AlpnConnector::new(), None, Endpoint::Production, 443);
-        let request = client.build_request(payload);
-=======
-        let client = Client::builder().build();
-        let request = client.build_request(payload).unwrap();
->>>>>>> b0eb7d5c
+        let client = Client::builder().build();
+        let request = client.build_request(payload).unwrap();
         let apns_expiration = request.headers().get("apns-expiration");
 
         assert_eq!(None, apns_expiration);
@@ -673,13 +568,8 @@
             },
         );
 
-<<<<<<< HEAD
-        let client = Client::new(AlpnConnector::new(), None, Endpoint::Production, 443);
-        let request = client.build_request(payload);
-=======
-        let client = Client::builder().build();
-        let request = client.build_request(payload).unwrap();
->>>>>>> b0eb7d5c
+        let client = Client::builder().build();
+        let request = client.build_request(payload).unwrap();
         let apns_expiration = request.headers().get("apns-expiration").unwrap();
 
         assert_eq!("420", apns_expiration);
@@ -691,13 +581,8 @@
 
         let payload = builder.build("a_test_id", Default::default());
 
-<<<<<<< HEAD
-        let client = Client::new(AlpnConnector::new(), None, Endpoint::Production, 443);
-        let request = client.build_request(payload);
-=======
-        let client = Client::builder().build();
-        let request = client.build_request(payload).unwrap();
->>>>>>> b0eb7d5c
+        let client = Client::builder().build();
+        let request = client.build_request(payload).unwrap();
         let apns_collapse_id = request.headers().get("apns-collapse-id");
 
         assert_eq!(None, apns_collapse_id);
@@ -715,13 +600,8 @@
             },
         );
 
-<<<<<<< HEAD
-        let client = Client::new(AlpnConnector::new(), None, Endpoint::Production, 443);
-        let request = client.build_request(payload);
-=======
-        let client = Client::builder().build();
-        let request = client.build_request(payload).unwrap();
->>>>>>> b0eb7d5c
+        let client = Client::builder().build();
+        let request = client.build_request(payload).unwrap();
         let apns_collapse_id = request.headers().get("apns-collapse-id").unwrap();
 
         assert_eq!("a_collapse_id", apns_collapse_id);
@@ -733,13 +613,8 @@
 
         let payload = builder.build("a_test_id", Default::default());
 
-<<<<<<< HEAD
-        let client = Client::new(AlpnConnector::new(), None, Endpoint::Production, 443);
-        let request = client.build_request(payload);
-=======
-        let client = Client::builder().build();
-        let request = client.build_request(payload).unwrap();
->>>>>>> b0eb7d5c
+        let client = Client::builder().build();
+        let request = client.build_request(payload).unwrap();
         let apns_topic = request.headers().get("apns-topic");
 
         assert_eq!(None, apns_topic);
@@ -757,13 +632,8 @@
             },
         );
 
-<<<<<<< HEAD
-        let client = Client::new(AlpnConnector::new(), None, Endpoint::Production, 443);
-        let request = client.build_request(payload);
-=======
-        let client = Client::builder().build();
-        let request = client.build_request(payload).unwrap();
->>>>>>> b0eb7d5c
+        let client = Client::builder().build();
+        let request = client.build_request(payload).unwrap();
         let apns_topic = request.headers().get("apns-topic").unwrap();
 
         assert_eq!("a_topic", apns_topic);
@@ -773,13 +643,8 @@
     async fn test_request_body() {
         let builder = DefaultNotificationBuilder::new();
         let payload = builder.build("a_test_id", Default::default());
-<<<<<<< HEAD
-        let client = Client::new(AlpnConnector::new(), None, Endpoint::Production, 443);
-        let request = client.build_request(payload.clone());
-=======
         let client = Client::builder().build();
         let request = client.build_request(payload.clone()).unwrap();
->>>>>>> b0eb7d5c
 
         let body = request.into_body().collect().await.unwrap().to_bytes();
         let body_str = String::from_utf8(body.to_vec()).unwrap();
